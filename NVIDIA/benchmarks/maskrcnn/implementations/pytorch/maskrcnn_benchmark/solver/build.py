# Copyright (c) Facebook, Inc. and its affiliates. All Rights Reserved.
# Copyright (c) 2018-2019 NVIDIA CORPORATION. All rights reserved.
import torch
import apex

from .lr_scheduler import WarmupMultiStepLR
from .cosine_lr_scheduler import CosineAnnealingWarmUpRestarts

from .fused_sgd import FusedSGD
from .fused_novograd import FusedNovoGrad

def make_optimizer(cfg, model):
    params = []
    lr = cfg.SOLVER.BASE_LR
    weight_decay = cfg.SOLVER.WEIGHT_DECAY

    bias_params = []
    bias_lr = cfg.SOLVER.BASE_LR * cfg.SOLVER.BIAS_LR_FACTOR
    bias_weight_decay = cfg.SOLVER.WEIGHT_DECAY_BIAS

    for key, value in model.named_parameters():
        if not value.requires_grad:
            continue
        if "bias" in key:
            bias_params.append(value)
        else:
            params.append(value)

    is_fp16 = (cfg.DTYPE == "float16")
    if is_fp16: # with FP16_Optimizer wrapper
        if cfg.SOLVER.OPTIMIZER == "NovoGrad":
<<<<<<< HEAD
            print(cfg.SOLVER.BETA1, cfg.SOLVER.BETA2)
=======
>>>>>>> 9cc93b6f
            optimizer = FusedNovoGrad(
                [
                    {"params": params, "lr": lr, "weight_decay": weight_decay},
                    {"params": bias_params, "lr": bias_lr, "weight_decay": bias_weight_decay}
                ],
<<<<<<< HEAD
                lr, betas=(cfg.SOLVER.BETA1, cfg.SOLVER.BETA2), eps=1e-7, grad_averaging=False, init_zero=False, reg_inside_moment=True, bias_correction=True)
=======
                lr, betas=(cfg.SOLVER.BETA1, cfg.SOLVER.BETA2), grad_averaging=False, init_zero=False, reg_inside_moment=True, bias_correction=True)
>>>>>>> 9cc93b6f
        elif cfg.SOLVER.OPTIMIZER == "SGD":
            optimizer = FusedSGD(
                [
                    {"params": params, "lr": lr, "weight_decay": weight_decay},
                    {"params": bias_params, "lr": bias_lr, "weight_decay": bias_weight_decay}
                ],
                lr, momentum=cfg.SOLVER.MOMENTUM)
        else:
            raise NotImplementedError
    else: # without FP16_Optimizer wrapper
        optimizer = apex.optimizers.FusedSGD(
            [
                {"params": params, "lr": lr, "weight_decay": weight_decay},
                {"params": bias_params, "lr": bias_lr, "weight_decay": bias_weight_decay}
            ],
            lr, momentum=cfg.SOLVER.MOMENTUM)

    return optimizer


def make_lr_scheduler(cfg, optimizer):
    if cfg.SOLVER.LR_SCHEDULE == "COSINE":
        return CosineAnnealingWarmUpRestarts(
            optimizer, # Novograd
            T_0 = cfg.SOLVER.MAX_ITER, # total steps solver.max_iter
            eta_max = cfg.SOLVER.BASE_LR, # max lr or base lr init_lr
            alpha = 0.001,
            T_up = cfg.SOLVER.WARMUP_ITERS, # warmup steps  , warmupsteps
        )
    elif cfg.SOLVER.LR_SCHEDULE == "MULTISTEP":
        return WarmupMultiStepLR(
            optimizer,
            cfg.SOLVER.STEPS,
            cfg.SOLVER.GAMMA,
            warmup_factor=cfg.SOLVER.WARMUP_FACTOR,
            warmup_iters=cfg.SOLVER.WARMUP_ITERS,
            warmup_method=cfg.SOLVER.WARMUP_METHOD,
        )
<|MERGE_RESOLUTION|>--- conflicted
+++ resolved
@@ -29,20 +29,12 @@
     is_fp16 = (cfg.DTYPE == "float16")
     if is_fp16: # with FP16_Optimizer wrapper
         if cfg.SOLVER.OPTIMIZER == "NovoGrad":
-<<<<<<< HEAD
-            print(cfg.SOLVER.BETA1, cfg.SOLVER.BETA2)
-=======
->>>>>>> 9cc93b6f
             optimizer = FusedNovoGrad(
                 [
                     {"params": params, "lr": lr, "weight_decay": weight_decay},
                     {"params": bias_params, "lr": bias_lr, "weight_decay": bias_weight_decay}
                 ],
-<<<<<<< HEAD
                 lr, betas=(cfg.SOLVER.BETA1, cfg.SOLVER.BETA2), eps=1e-7, grad_averaging=False, init_zero=False, reg_inside_moment=True, bias_correction=True)
-=======
-                lr, betas=(cfg.SOLVER.BETA1, cfg.SOLVER.BETA2), grad_averaging=False, init_zero=False, reg_inside_moment=True, bias_correction=True)
->>>>>>> 9cc93b6f
         elif cfg.SOLVER.OPTIMIZER == "SGD":
             optimizer = FusedSGD(
                 [
